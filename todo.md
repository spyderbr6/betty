--- conflicted
+++ resolved
@@ -55,21 +55,11 @@
 ## 🔄 IMMEDIATE NEXT STEPS (Current Development Cycle)
 
 ### **Priority 1: Critical Bug Fixes & UI Polish** ✅ COMPLETED
-<<<<<<< HEAD
 - [ ] the signout button on settings page i want to replace the system prompt with a prompt that we create. "Are you sure?", this will help me test on the web and apps.
 - [ ] i need to capture phone numbers for sms verification and finding friends. 
 - [ ] lets remove the stats from the my bets page and the profile's main page. those are needless.
 - [ ] payment methods, its unclear how they get verified. there doesnt appear to be a way to do it. should it just be when the first payment is authorized?
 - [ ] i feel like the resolved bets should be loaded in separately or we should remove them from my bets completely. 
-- [ ] notification unread count keeps firing every few seconds. [Notification] Unread count for user 813b8550-c071-70ac-8f25-224c08ac177b: 0, idling here its loaded 12 times. shouldnt this be like a subscription event or something rather than keep loading graphql every 4-5 seconds? 
-- [ ] profile pictures should be resized before we store them. right now we're trying to load like 4mb profile picture images, thats nuts. 
-=======
-- [x] the signout button on settings page i want to replace the system prompt with a prompt that we create. "Are you sure?", this will help me test on the web and apps. **✅ COMPLETED (2025-11-15)**
-- [x] i need to capture phone numbers for sms verification and finding friends. **✅ COMPLETED**
-- [x] lets remove the stats from the my bets page and the profile's main page. those are needless. **✅ COMPLETED**
-- [x] payment methods, its unclear how they get verified. there doesnt appear to be a way to do it. should it just be when the first payment is authorized? **✅ COMPLETED**
-- [x] i feel like the resolved bets should be loaded in separately or we should remove them from my bets completely. **✅ COMPLETED** 
->>>>>>> 87f35640
 
 
 
