/**
 * Transaction Service
 * Centralized service for managing all balance changes and transaction recording
 * Provides audit trail for deposits, withdrawals, bets, and payouts
 */

import { generateClient } from 'aws-amplify/data';
import type { Schema } from '../../amplify/data/resource';
import { NotificationService } from './notificationService';
import { TrustScoreService } from './trustScoreService';

const client = generateClient<Schema>();

export type TransactionType =
  | 'DEPOSIT'
  | 'WITHDRAWAL'
  | 'BET_PLACED'
  | 'BET_WON'
  | 'BET_LOST'
  | 'BET_CANCELLED'
  | 'BET_REFUND'
  | 'ADMIN_ADJUSTMENT';

export type TransactionStatus =
  | 'PENDING'
  | 'PROCESSING'
  | 'COMPLETED'
  | 'FAILED'
  | 'CANCELLED';

export interface Transaction {
  id: string;
  userId: string;
  type: TransactionType;
  status: TransactionStatus;
<<<<<<< HEAD
  amount: number; // Requested amount
  actualAmount?: number; // Actual amount received after fees (for deposits/withdrawals)
=======
  amount: number;
  platformFee: number;
>>>>>>> d901f056
  balanceBefore: number;
  balanceAfter: number;
  paymentMethodId?: string;
  venmoTransactionId?: string;
  venmoUsername?: string;
  relatedBetId?: string;
  relatedParticipantId?: string;
  notes?: string;
  failureReason?: string;
  processedBy?: string;
  createdAt: string;
  processedAt?: string;
  completedAt?: string;
}

export interface CreateTransactionParams {
  userId: string;
  type: TransactionType;
  amount: number;
  platformFee?: number;
  status?: TransactionStatus;
  paymentMethodId?: string;
  venmoTransactionId?: string;
  venmoUsername?: string;
  relatedBetId?: string;
  relatedParticipantId?: string;
  notes?: string;
}

export class TransactionService {
  /**
   * Get user's current balance
   */
  static async getUserBalance(userId: string): Promise<number> {
    try {
      const { data: user } = await client.models.User.get({ id: userId });
      return user?.balance || 0;
    } catch (error) {
      console.error('[Transaction] Error getting user balance:', error);
      return 0;
    }
  }

  /**
   * Create a new transaction and update user balance
   * This is the core method that ensures atomic balance updates
   */
  static async createTransaction(params: CreateTransactionParams): Promise<Transaction | null> {
    try {
      console.log('[Transaction] Creating transaction:', params);

      // Get current balance
      const currentBalance = await this.getUserBalance(params.userId);
      const balanceBefore = currentBalance;

      // Calculate new balance based on transaction type
      let balanceAfter = balanceBefore;
      const amount = Math.abs(params.amount); // Ensure positive amount

      // Determine if this is a credit or debit
      const isCredit = params.type === 'DEPOSIT' ||
                       params.type === 'BET_WON' ||
                       params.type === 'BET_CANCELLED' ||
                       params.type === 'BET_REFUND';

      if (isCredit) {
        balanceAfter = balanceBefore + amount;
      } else {
        balanceAfter = balanceBefore - amount;
      }

      // Validate sufficient balance for debits
      if (!isCredit && balanceAfter < 0) {
        console.error('[Transaction] Insufficient balance:', {
          userId: params.userId,
          required: amount,
          available: balanceBefore
        });
        return null;
      }

      // Create transaction record
      const { data: transaction, errors } = await client.models.Transaction.create({
        userId: params.userId,
        type: params.type,
        status: params.status || 'COMPLETED',
        amount,
        platformFee: params.platformFee || 0,
        balanceBefore,
        balanceAfter,
        paymentMethodId: params.paymentMethodId,
        venmoTransactionId: params.venmoTransactionId,
        venmoUsername: params.venmoUsername,
        relatedBetId: params.relatedBetId,
        relatedParticipantId: params.relatedParticipantId,
        notes: params.notes,
        createdAt: new Date().toISOString(),
        completedAt: params.status === 'COMPLETED' ? new Date().toISOString() : undefined,
      });

      if (errors || !transaction) {
        console.error('[Transaction] Error creating transaction:', errors);
        return null;
      }

      // Update user balance only if transaction is COMPLETED
      if (params.status === 'COMPLETED' || !params.status) {
        await client.models.User.update({
          id: params.userId,
          balance: balanceAfter,
        });
        console.log('[Transaction] Balance updated:', { balanceBefore, balanceAfter });
      }

      console.log('[Transaction] Transaction created successfully:', transaction.id);

      return {
        id: transaction.id!,
        userId: transaction.userId!,
        type: transaction.type as TransactionType,
        status: transaction.status as TransactionStatus,
        amount: transaction.amount!,
<<<<<<< HEAD
        actualAmount: transaction.actualAmount || undefined,
=======
        platformFee: transaction.platformFee || 0,
>>>>>>> d901f056
        balanceBefore: transaction.balanceBefore!,
        balanceAfter: transaction.balanceAfter!,
        paymentMethodId: transaction.paymentMethodId || undefined,
        venmoTransactionId: transaction.venmoTransactionId || undefined,
        venmoUsername: transaction.venmoUsername || undefined,
        relatedBetId: transaction.relatedBetId || undefined,
        relatedParticipantId: transaction.relatedParticipantId || undefined,
        notes: transaction.notes || undefined,
        failureReason: transaction.failureReason || undefined,
        processedBy: transaction.processedBy || undefined,
        createdAt: transaction.createdAt!,
        processedAt: transaction.processedAt || undefined,
        completedAt: transaction.completedAt || undefined,
      };
    } catch (error) {
      console.error('[Transaction] Error creating transaction:', error);
      return null;
    }
  }

  /**
   * Create a deposit transaction (Venmo → App)
   */
  static async createDeposit(
    userId: string,
    amount: number,
    paymentMethodId: string,
    venmoTransactionId?: string,
    venmoUsername?: string
  ): Promise<Transaction | null> {
    // Deposits start as PENDING until admin verifies
    const transaction = await this.createTransaction({
      userId,
      type: 'DEPOSIT',
      amount,
      status: 'PENDING',
      paymentMethodId,
      venmoTransactionId,
      venmoUsername,
      notes: `Deposit via Venmo ${venmoUsername ? `(@${venmoUsername})` : ''}`,
    });

    if (transaction) {
      console.log('[Transaction] Deposit request created, awaiting verification');
    }

    return transaction;
  }

  /**
   * Create a withdrawal transaction (App → Venmo)
   * Applies 2% platform fee to withdrawal amount
   */
  static async createWithdrawal(
    userId: string,
    amount: number,
    paymentMethodId: string,
    venmoUsername: string
  ): Promise<Transaction | null> {
    // Import PaymentMethodService at runtime to avoid circular dependency
    const { PaymentMethodService } = await import('./paymentMethodService');

    // Check if payment method exists and is verified
    const paymentMethod = await PaymentMethodService.getPaymentMethod(paymentMethodId);
    if (!paymentMethod) {
      console.error('[Transaction] Payment method not found:', paymentMethodId);
      return null;
    }

    if (!paymentMethod.isVerified) {
      console.error('[Transaction] Cannot withdraw to unverified payment method:', paymentMethodId);
      return null;
    }

    // Check if user has sufficient balance
    const currentBalance = await this.getUserBalance(userId);
    if (currentBalance < amount) {
      console.error('[Transaction] Insufficient balance for withdrawal');
      return null;
    }

    // Calculate platform fee (2% of withdrawal)
    const platformFee = Math.round(amount * 0.02 * 100) / 100; // Round to 2 decimal places
    const netAmount = amount - platformFee;

    console.log('[Transaction] Withdrawal with fee:', {
      requestedAmount: amount,
      platformFee,
      netAmount
    });

    // Withdrawals start as PENDING until admin processes
    const transaction = await this.createTransaction({
      userId,
      type: 'WITHDRAWAL',
      amount,
      platformFee,
      status: 'PENDING',
      paymentMethodId,
      venmoUsername,
      notes: `Withdrawal to Venmo (@${venmoUsername})`,
    });

    if (transaction) {
      console.log('[Transaction] Withdrawal request created, awaiting processing');
    }

    return transaction;
  }

  /**
   * Record a bet placement transaction
   */
  static async recordBetPlacement(
    userId: string,
    amount: number,
    betId: string,
    participantId?: string
  ): Promise<Transaction | null> {
    return await this.createTransaction({
      userId,
      type: 'BET_PLACED',
      amount,
      status: 'COMPLETED',
      relatedBetId: betId,
      relatedParticipantId: participantId,
      notes: 'Bet placed',
    });
  }

  /**
   * Record bet winnings payout
   * Applies 3% platform fee to winnings
   */
  static async recordBetWinnings(
    userId: string,
    amount: number,
    betId: string,
    participantId?: string
  ): Promise<Transaction | null> {
    // Calculate platform fee (3% of winnings)
    const platformFee = Math.round(amount * 0.03 * 100) / 100; // Round to 2 decimal places
    const netAmount = amount - platformFee;

    console.log('[Transaction] Bet winnings with fee:', {
      grossWinnings: amount,
      platformFee,
      netAmount
    });

    const transaction = await this.createTransaction({
      userId,
      type: 'BET_WON',
      amount: netAmount, // Credit net amount after fee
      platformFee,
      status: 'COMPLETED',
      relatedBetId: betId,
      relatedParticipantId: participantId,
      notes: 'Bet winnings',
    });

    // Send notification about winnings (show net amount)
    if (transaction) {
      await NotificationService.createNotification({
        userId,
        type: 'BET_RESOLVED',
        title: 'You Won!',
        message: `You won $${netAmount.toFixed(2)}!`,
        priority: 'HIGH',
        relatedBetId: betId,
      });
    }

    return transaction;
  }

  /**
   * Record a lost bet (zero amount, for tracking and dispute purposes)
   */
  static async recordBetLoss(
    userId: string,
    betId: string,
    participantId?: string
  ): Promise<Transaction | null> {
    return await this.createTransaction({
      userId,
      type: 'BET_LOST',
      amount: 0, // Zero amount - user already paid when joining bet
      status: 'COMPLETED',
      relatedBetId: betId,
      relatedParticipantId: participantId,
      notes: 'Bet lost',
    });
  }

  /**
   * Record bet cancellation refund
   */
  static async recordBetCancellation(
    userId: string,
    amount: number,
    betId: string,
    participantId?: string
  ): Promise<Transaction | null> {
    return await this.createTransaction({
      userId,
      type: 'BET_CANCELLED',
      amount,
      status: 'COMPLETED',
      relatedBetId: betId,
      relatedParticipantId: participantId,
      notes: 'Bet cancelled - refund',
    });
  }

  /**
   * Update transaction status (for admin processing)
   * ADMIN ONLY - Requires admin user validation
   */
  static async updateTransactionStatus(
    transactionId: string,
    status: TransactionStatus,
    failureReason?: string,
    processedBy?: string,
    actualAmount?: number // Actual amount received after Venmo fees (for deposits)
  ): Promise<boolean> {
    try {
      // Admin role validation - check if processedBy user has admin privileges
      if (processedBy) {
        const { data: adminUser } = await client.models.User.get({ id: processedBy });
        if (!adminUser || (adminUser.role !== 'ADMIN' && adminUser.role !== 'SUPER_ADMIN')) {
          console.error('[Transaction] Unauthorized: User is not an admin', processedBy);
          return false;
        }
      }

      const updateData: any = {
        id: transactionId,
        status,
      };

      if (status === 'PROCESSING') {
        updateData.processedAt = new Date().toISOString();
      }

      if (status === 'COMPLETED' || status === 'FAILED') {
        updateData.completedAt = new Date().toISOString();
      }

      if (failureReason) {
        updateData.failureReason = failureReason;
      }

      if (processedBy) {
        updateData.processedBy = processedBy;
      }

      if (actualAmount !== undefined) {
        updateData.actualAmount = actualAmount;
      }

      // Get transaction to update user balance if completing a deposit/withdrawal
      const { data: transaction } = await client.models.Transaction.get({
        id: transactionId
      });

      if (!transaction) {
        console.error('[Transaction] Transaction not found:', transactionId);
        return false;
      }

      // Update transaction status
      const { errors: updateErrors } = await client.models.Transaction.update(updateData);

      if (updateErrors) {
        console.error('[Transaction] Error updating transaction:', updateErrors);
        return false;
      }

      // If completing a deposit, update user balance
      if (status === 'COMPLETED' && transaction.type === 'DEPOSIT') {
        // Use actualAmount if provided (after Venmo fees), otherwise use requested amount
        const amountToCredit = actualAmount !== undefined ? actualAmount : transaction.amount!;

        // Get current user balance (not the old balanceAfter from the transaction)
        const currentBalance = await this.getUserBalance(transaction.userId!);
        const newBalance = currentBalance + amountToCredit;

        const feeAmount = transaction.amount! - amountToCredit;
        console.log('[Transaction] Approving deposit:', {
          transactionId,
          requestedAmount: transaction.amount,
          actualAmountReceived: amountToCredit,
          venmoFee: feeAmount,
          currentBalance,
          newBalance
        });

        const { errors: balanceErrors } = await client.models.User.update({
          id: transaction.userId!,
          balance: newBalance,
        });

        if (balanceErrors) {
          console.error('[Transaction] Error updating user balance:', balanceErrors);
          return false;
        }

        // Auto-verify payment method on first successful deposit
        if (transaction.paymentMethodId) {
          const { PaymentMethodService } = await import('./paymentMethodService');
          const paymentMethod = await PaymentMethodService.getPaymentMethod(transaction.paymentMethodId);

          if (paymentMethod && !paymentMethod.isVerified) {
            console.log('[Transaction] Auto-verifying payment method:', transaction.paymentMethodId);
            await PaymentMethodService.verifyPaymentMethod(
              transaction.paymentMethodId,
              'TRANSACTION_ID'
            );

            // Send notification about payment method verification
            await NotificationService.createNotification({
              userId: transaction.userId!,
              type: 'PAYMENT_METHOD_VERIFIED',
              title: 'Payment Method Verified',
              message: `Your Venmo account ${paymentMethod.venmoUsername} is now verified and can be used for withdrawals`,
              priority: 'MEDIUM',
            });
          }
        }

        // Send notification with actual amount credited
        const notificationMessage = feeAmount > 0.01
          ? `Your deposit of $${amountToCredit.toFixed(2)} has been completed (Venmo fee: $${feeAmount.toFixed(2)})`
          : `Your deposit of $${amountToCredit.toFixed(2)} has been completed`;

        await NotificationService.createNotification({
          userId: transaction.userId!,
          type: 'DEPOSIT_COMPLETED',
          title: 'Deposit Successful',
          message: notificationMessage,
          priority: 'HIGH',
        });

        // Apply trust score reward for successful deposit (+0.1)
        try {
          await TrustScoreService.rewardForSuccessfulDeposit(
            transaction.userId!,
            transactionId,
            transaction.amount!
          );
          console.log('[Transaction] Applied +0.1 trust score reward for successful deposit');
        } catch (trustError) {
          console.error('[Transaction] Error updating trust score for deposit:', trustError);
        }
      }

      // If completing a withdrawal, update user balance
      if (status === 'COMPLETED' && transaction.type === 'WITHDRAWAL') {
        // Get current user balance (not the old balanceAfter from the transaction)
        const currentBalance = await this.getUserBalance(transaction.userId!);
        const newBalance = currentBalance - transaction.amount!;

        // Validate sufficient balance for withdrawal
        if (newBalance < 0) {
          console.error('[Transaction] Insufficient balance for withdrawal:', {
            transactionId,
            amount: transaction.amount,
            currentBalance,
            shortfall: Math.abs(newBalance)
          });

          // Update transaction to FAILED with reason
          await client.models.Transaction.update({
            id: transactionId,
            status: 'FAILED',
            failureReason: `Insufficient balance. Current balance: $${currentBalance.toFixed(2)}, Withdrawal amount: $${transaction.amount!.toFixed(2)}`,
            completedAt: new Date().toISOString(),
          });

          // Send notification about failure
          await NotificationService.createNotification({
            userId: transaction.userId!,
            type: 'WITHDRAWAL_FAILED' as any,
            title: 'Withdrawal Failed',
            message: `Insufficient balance for withdrawal of $${transaction.amount}`,
            priority: 'HIGH',
          });

          return false;
        }

        console.log('[Transaction] Approving withdrawal:', {
          transactionId,
          amount: transaction.amount,
          currentBalance,
          newBalance
        });

        const { errors: balanceErrors } = await client.models.User.update({
          id: transaction.userId!,
          balance: newBalance,
        });

        if (balanceErrors) {
          console.error('[Transaction] Error updating user balance:', balanceErrors);
          return false;
        }

        // Send notification
        await NotificationService.createNotification({
          userId: transaction.userId!,
          type: 'WITHDRAWAL_COMPLETED',
          title: 'Withdrawal Complete',
          message: `Your withdrawal of $${transaction.amount} has been sent`,
          priority: 'HIGH',
        });

        // Apply trust score reward for successful withdrawal (+0.15)
        try {
          await TrustScoreService.rewardForSuccessfulWithdrawal(
            transaction.userId!,
            transactionId,
            transaction.amount!
          );
          console.log('[Transaction] Applied +0.15 trust score reward for successful withdrawal');
        } catch (trustError) {
          console.error('[Transaction] Error updating trust score for withdrawal:', trustError);
        }
      }

      // If deposit/withdrawal failed, send notification
      if (status === 'FAILED' && (transaction.type === 'DEPOSIT' || transaction.type === 'WITHDRAWAL')) {
        const notificationType = transaction.type === 'DEPOSIT'
          ? 'DEPOSIT_FAILED'
          : 'WITHDRAWAL_FAILED';

        await NotificationService.createNotification({
          userId: transaction.userId!,
          type: notificationType as any,
          title: `${transaction.type === 'DEPOSIT' ? 'Deposit' : 'Withdrawal'} Failed`,
          message: failureReason || 'Transaction could not be completed',
          priority: 'HIGH',
        });

        // Apply trust score penalty for failed transaction (-3.0) - indicates fraud attempt
        try {
          await TrustScoreService.penaltyForFailedTransaction(
            transaction.userId!,
            transactionId,
            transaction.type
          );
          console.log('[Transaction] Applied -3.0 trust score penalty for failed transaction (fraud attempt)');
        } catch (trustError) {
          console.error('[Transaction] Error updating trust score for failed transaction:', trustError);
        }
      }

      console.log('[Transaction] Status updated successfully:', {
        transactionId,
        status,
        type: transaction.type,
        userId: transaction.userId
      });
      return true;
    } catch (error) {
      console.error('[Transaction] Error updating transaction status:', error);
      return false;
    }
  }

  /**
   * Get transaction history for a user
   */
  static async getUserTransactions(
    userId: string,
    options: {
      type?: TransactionType;
      status?: TransactionStatus;
      limit?: number;
    } = {}
  ): Promise<Transaction[]> {
    try {
      const filter: any = { userId: { eq: userId } };

      if (options.type) {
        filter.type = { eq: options.type };
      }

      if (options.status) {
        filter.status = { eq: options.status };
      }

      const { data } = await client.models.Transaction.list({
        filter,
        limit: options.limit || 50,
      });

      const transactions = (data || []).map(t => ({
        id: t.id!,
        userId: t.userId!,
        type: t.type as TransactionType,
        status: t.status as TransactionStatus,
        amount: t.amount!,
<<<<<<< HEAD
        actualAmount: t.actualAmount || undefined,
=======
        platformFee: t.platformFee || 0,
>>>>>>> d901f056
        balanceBefore: t.balanceBefore!,
        balanceAfter: t.balanceAfter!,
        paymentMethodId: t.paymentMethodId || undefined,
        venmoTransactionId: t.venmoTransactionId || undefined,
        venmoUsername: t.venmoUsername || undefined,
        relatedBetId: t.relatedBetId || undefined,
        relatedParticipantId: t.relatedParticipantId || undefined,
        notes: t.notes || undefined,
        failureReason: t.failureReason || undefined,
        processedBy: t.processedBy || undefined,
        createdAt: t.createdAt!,
        processedAt: t.processedAt || undefined,
        completedAt: t.completedAt || undefined,
      }));

      // Sort by createdAt descending (newest first)
      return transactions.sort((a, b) =>
        new Date(b.createdAt).getTime() - new Date(a.createdAt).getTime()
      );
    } catch (error) {
      console.error('[Transaction] Error fetching transactions:', error);
      return [];
    }
  }

  /**
   * Get pending transactions (for admin dashboard)
   */
  static async getPendingTransactions(): Promise<Transaction[]> {
    try {
      const { data } = await client.models.Transaction.list({
        filter: {
          status: { eq: 'PENDING' }
        }
      });

      const transactions = (data || []).map(t => ({
        id: t.id!,
        userId: t.userId!,
        type: t.type as TransactionType,
        status: t.status as TransactionStatus,
        amount: t.amount!,
<<<<<<< HEAD
        actualAmount: t.actualAmount || undefined,
=======
        platformFee: t.platformFee || 0,
>>>>>>> d901f056
        balanceBefore: t.balanceBefore!,
        balanceAfter: t.balanceAfter!,
        paymentMethodId: t.paymentMethodId || undefined,
        venmoTransactionId: t.venmoTransactionId || undefined,
        venmoUsername: t.venmoUsername || undefined,
        relatedBetId: t.relatedBetId || undefined,
        relatedParticipantId: t.relatedParticipantId || undefined,
        notes: t.notes || undefined,
        failureReason: t.failureReason || undefined,
        processedBy: t.processedBy || undefined,
        createdAt: t.createdAt!,
        processedAt: t.processedAt || undefined,
        completedAt: t.completedAt || undefined,
      }));

      return transactions.sort((a, b) =>
        new Date(a.createdAt).getTime() - new Date(b.createdAt).getTime()
      );
    } catch (error) {
      console.error('[Transaction] Error fetching pending transactions:', error);
      return [];
    }
  }

  /**
   * Get transaction by ID
   */
  static async getTransaction(transactionId: string): Promise<Transaction | null> {
    try {
      const { data: transaction } = await client.models.Transaction.get({
        id: transactionId
      });

      if (!transaction) {
        return null;
      }

      return {
        id: transaction.id!,
        userId: transaction.userId!,
        type: transaction.type as TransactionType,
        status: transaction.status as TransactionStatus,
        amount: transaction.amount!,
<<<<<<< HEAD
        actualAmount: transaction.actualAmount || undefined,
=======
        platformFee: transaction.platformFee || 0,
>>>>>>> d901f056
        balanceBefore: transaction.balanceBefore!,
        balanceAfter: transaction.balanceAfter!,
        paymentMethodId: transaction.paymentMethodId || undefined,
        venmoTransactionId: transaction.venmoTransactionId || undefined,
        venmoUsername: transaction.venmoUsername || undefined,
        relatedBetId: transaction.relatedBetId || undefined,
        relatedParticipantId: transaction.relatedParticipantId || undefined,
        notes: transaction.notes || undefined,
        failureReason: transaction.failureReason || undefined,
        processedBy: transaction.processedBy || undefined,
        createdAt: transaction.createdAt!,
        processedAt: transaction.processedAt || undefined,
        completedAt: transaction.completedAt || undefined,
      };
    } catch (error) {
      console.error('[Transaction] Error fetching transaction:', error);
      return null;
    }
  }
}

export default TransactionService;<|MERGE_RESOLUTION|>--- conflicted
+++ resolved
@@ -33,13 +33,9 @@
   userId: string;
   type: TransactionType;
   status: TransactionStatus;
-<<<<<<< HEAD
   amount: number; // Requested amount
   actualAmount?: number; // Actual amount received after fees (for deposits/withdrawals)
-=======
-  amount: number;
   platformFee: number;
->>>>>>> d901f056
   balanceBefore: number;
   balanceAfter: number;
   paymentMethodId?: string;
@@ -162,11 +158,8 @@
         type: transaction.type as TransactionType,
         status: transaction.status as TransactionStatus,
         amount: transaction.amount!,
-<<<<<<< HEAD
         actualAmount: transaction.actualAmount || undefined,
-=======
         platformFee: transaction.platformFee || 0,
->>>>>>> d901f056
         balanceBefore: transaction.balanceBefore!,
         balanceAfter: transaction.balanceAfter!,
         paymentMethodId: transaction.paymentMethodId || undefined,
@@ -671,11 +664,8 @@
         type: t.type as TransactionType,
         status: t.status as TransactionStatus,
         amount: t.amount!,
-<<<<<<< HEAD
         actualAmount: t.actualAmount || undefined,
-=======
         platformFee: t.platformFee || 0,
->>>>>>> d901f056
         balanceBefore: t.balanceBefore!,
         balanceAfter: t.balanceAfter!,
         paymentMethodId: t.paymentMethodId || undefined,
@@ -718,11 +708,8 @@
         type: t.type as TransactionType,
         status: t.status as TransactionStatus,
         amount: t.amount!,
-<<<<<<< HEAD
         actualAmount: t.actualAmount || undefined,
-=======
         platformFee: t.platformFee || 0,
->>>>>>> d901f056
         balanceBefore: t.balanceBefore!,
         balanceAfter: t.balanceAfter!,
         paymentMethodId: t.paymentMethodId || undefined,
@@ -766,11 +753,8 @@
         type: transaction.type as TransactionType,
         status: transaction.status as TransactionStatus,
         amount: transaction.amount!,
-<<<<<<< HEAD
         actualAmount: transaction.actualAmount || undefined,
-=======
         platformFee: transaction.platformFee || 0,
->>>>>>> d901f056
         balanceBefore: transaction.balanceBefore!,
         balanceAfter: transaction.balanceAfter!,
         paymentMethodId: transaction.paymentMethodId || undefined,
